
#include "main.hpp"
#include <future>
#include "classes/metadata.hpp"
#include "adafs_ops/mdata_ops.hpp"
#include "adafs_ops/dentry_ops.hpp"
#include "fuse_ops.hpp"
#include "rpc/rpc_util.hpp"


static struct fuse_lowlevel_ops adafs_ops;

using namespace std;
namespace po = boost::program_options;

struct tmp_fuse_usr {
    // Map host nr to host
    std::map<uint64_t, std::string> hosts;
    std::string hostfile;
    uint64_t host_nr;
};

/**
 * Initializes the rpc environment: Mercury with Argobots = Margo
 * This must be run in a dedicated thread!
 */
void init_rpc_env(promise<bool> rpc_promise) {
    auto ret = init_argobots();
    if (!ret) {
        rpc_promise.set_value(false);
        return;
    }
    ret = init_rpc_server();
    if (!ret) {
        rpc_promise.set_value(false);
        return;
    }
    auto mid = RPC_DATA->server_mid();
    ret = init_rpc_client();
    if (!ret) {
        rpc_promise.set_value(false);
        return;
    }
    rpc_promise.set_value(true);
    margo_wait_for_finalize(
            mid); // XXX this consumes 1 logical core. Should put a conditional variable here and wait until shutdown.
}

/**
 * Initialize filesystem
 *
 * This function is called when libfuse establishes
 * communication with the FUSE kernel module. The file system
 * should use this module to inspect and/or modify the
 * connection parameters provided in the `conn` structure.
 *
 * Note that some parameters may be overwritten by options
 * passed to fuse_session_new() which take precedence over the
 * values set in this handler.
 *
 * There's no reply to this function
 *
 * @param userdata the user data passed to fuse_session_new()
 */
void adafs_ll_init(void* pdata, struct fuse_conn_info* conn) {
<<<<<<< HEAD

=======
>>>>>>> b1a289de
    ADAFS_DATA->spdlogger()->info("adafs_ll_init() enter"s);

    // parse additional arguments to adafs
    auto fuse_data = static_cast<tmp_fuse_usr*>(pdata);
    ADAFS_DATA->hosts(fuse_data->hosts);
    ADAFS_DATA->host_id(fuse_data->host_nr);
    ADAFS_DATA->host_size(fuse_data->hosts.size());
    ADAFS_DATA->rpc_port(fmt::FormatInt(RPCPORT).str());

    // Make sure directory structure exists
    bfs::create_directories(ADAFS_DATA->dentry_path());
    bfs::create_directories(ADAFS_DATA->inode_path());
    bfs::create_directories(ADAFS_DATA->chunk_path());
    bfs::create_directories(ADAFS_DATA->mgmt_path());

    // Initialize rocksdb
    auto err = init_rocksdb();
    assert(err);
    // Starting RPC environment
    promise<bool> rpc_promise;
    future<bool> rpc_future = rpc_promise.get_future();
    thread t1(init_rpc_env, move(rpc_promise));
    rpc_future.wait(); // wait for RPC environment to be initialized
    assert(rpc_future.get()); // get potential error during RPC init and exit if future holds false
    ADAFS_DATA->spdlogger()->info("RPC environment successfully started");
    t1.detach(); // detach rpc thread for independent operation. This is mandatory for the Margo framework!

    // Check if fs already has some data and read the inode count
    if (bfs::exists(ADAFS_DATA->mgmt_path() + "/inode_count"))
        Util::read_inode_cnt();
    else
        Util::init_inode_no();

    //Init file system configuration
    ADAFS_DATA->blocksize(4096);

    // Init unordered_map for caching metadata that was already looked up XXX use later
    ADAFS_DATA->hashmap(unordered_map<string, string>()); //unused
    ADAFS_DATA->hashf(hash<string>());

    auto md = make_shared<Metadata>();

    ADAFS_DATA->spdlogger()->info("Checking root metadata...");
    // Check that root metadata exists. If not initialize it
    if (get_metadata(*md, ADAFS_ROOT_INODE) == ENOENT) {
        ADAFS_DATA->spdlogger()->info("Root metadata not found. Initializing..."s);
        md->init_ACM_time();
        md->mode(S_IFDIR | S_IRWXU | S_IRWXG | S_IRWXO); // change_access 777
        md->size(4096); // XXX just visual. size computation of directory should be done properly at some point
        // This is because fuse is mounted through root although it was triggered by the user
        md->uid(0); // hardcoded root XXX
        md->gid(0); // hardcoded root XXX
        md->inode_no(ADAFS_ROOT_INODE);
        ADAFS_DATA->spdlogger()->info("Writing / metadata to disk..."s);
        write_all_metadata(*md);
        ADAFS_DATA->spdlogger()->info("Initializing dentry for /"s);
        init_dentry_dir(ADAFS_ROOT_INODE);
        ADAFS_DATA->spdlogger()->info("Creating Metadata object"s);
    }
#ifdef LOG_INFO
    else
        ADAFS_DATA->spdlogger()->info("Root metadata found"s);
#endif

}

/**
 * Clean up filesystem
 *
 * Called on filesystem exit
 *
 * There's no reply to this function
 *
 * @param userdata the user data passed to fuse_session_new()
 */
void adafs_ll_destroy(void* pdata) {
<<<<<<< HEAD
=======
    ADAFS_DATA->spdlogger()->info("Shutting down..."s);
    // Shutting down RPC environment XXX LATER
//    margo_finalize(RPC_DATA->client_mid());
//    ADAFS_DATA->spdlogger()->info("Margo client finalized");
//    margo_finalize(RPC_DATA->server_mid());
//    ADAFS_DATA->spdlogger()->info("Margo server finalized");
//    destroy_argobots();
//    ADAFS_DATA->spdlogger()->info("Argobots shut down"s);
//    destroy_rpc_client();
//    ADAFS_DATA->spdlogger()->info("Client shut down"s);
//    destroy_rpc_server();
//    ADAFS_DATA->spdlogger()->info("Server shut down"s);
>>>>>>> b1a289de
    Util::write_inode_cnt();
}

static void init_adafs_ops(fuse_lowlevel_ops* ops) {
    // file
    ops->getattr = adafs_ll_getattr;
    ops->setattr = adafs_ll_setattr;
    ops->create = adafs_ll_create;
    ops->mknod = adafs_ll_mknod;
    ops->unlink = adafs_ll_unlink;
    ops->open = adafs_ll_open;
    ops->release = adafs_ll_release;

    // directory
    ops->lookup = adafs_ll_lookup;
    ops->opendir = adafs_ll_opendir;
    ops->readdir = adafs_ll_readdir;
    ops->mkdir = adafs_ll_mkdir;
    ops->rmdir = adafs_ll_rmdir;
    ops->releasedir = adafs_ll_releasedir;

    // I/O
    ops->write = adafs_ll_write;
    ops->read = adafs_ll_read;

    // sync
    ops->flush = adafs_ll_flush;

    // permission
    ops->access = adafs_ll_access;

    ops->init = adafs_ll_init;
    ops->destroy = adafs_ll_destroy;
}

void err_cleanup1(fuse_cmdline_opts opts, fuse_args& args) {
    free(opts.mountpoint);
    fuse_opt_free_args(&args);
    cout << "# Resources released" << endl;
}

void err_cleanup2(fuse_session& se) {
    fuse_session_destroy(&se);
    cout << "# Fuse session destroyed" << endl;
}

void err_cleanup3(fuse_session& se) {
    fuse_remove_signal_handlers(&se);
    cout << "# Signal handlers removed" << endl;
}

/**
 * First some adafs configurations, e.g., userdata in fuse is set, then fuse is initialized with the remaining argv
 * @param argc
 * @param argv
 * @return
 */
int main(int argc, const char* argv[]) {

    //Initialize the mapping of Fuse functions
    init_adafs_ops(&adafs_ops);

//    //set the spdlogger and initialize it with spdlog
    ADAFS_DATA->spdlogger(spdlog::basic_logger_mt("basic_logger", "adafs.log"));
#if defined(LOG_TRACE)
    spdlog::set_level(spdlog::level::trace);
    ADAFS_DATA->spdlogger()->flush_on(spdlog::level::trace);
#elif defined(LOG_DEBUG)
    spdlog::set_level(spdlog::level::debug);
    ADAFS_DATA->spdlogger()->flush_on(spdlog::level::debug);
#elif defined(LOG_INFO)
    spdlog::set_level(spdlog::level::info);
    ADAFS_DATA->spdlogger()->flush_on(spdlog::level::info);
#else
    spdlog::set_level(spdlog::level::off);
#endif

    // Parse input
    auto fuse_argc = 1;
    vector<string> fuse_argv;
    fuse_argv.push_back(move(argv[0]));
    auto fuse_struct = make_unique<tmp_fuse_usr>();

    po::options_description desc("Allowed options");
    desc.add_options()
            ("help,h", "Help message")
            ("foreground,f", "Run Fuse instance in foreground. (Fuse parameter)")
            ("mountdir,m", po::value<string>(), "User Fuse mountdir. (Fuse parameter)")
            ("rootdir,r", po::value<string>(), "ADA-FS data directory")
            ("hostsfile", po::value<string>(), "Path to the hosts_ file for all fs participants")
            ("hosts,h", po::value<string>(), "Comma separated list of hosts_ for all fs participants");
    po::variables_map vm;
    po::store(po::parse_command_line(argc, argv, desc), vm);
    po::notify(vm);

    if (vm.count("help")) {
        cout << desc << "\n";
        return 1;
    }

    if (vm.count("foreground")) {
        fuse_argc++;
        fuse_argv.push_back("-f"s);
    }
    if (vm.count("mountdir")) {
        fuse_argc++;
        fuse_argv.push_back(vm["mountdir"].as<string>());
    }
    if (vm.count("rootdir")) {
        ADAFS_DATA->rootdir(vm["rootdir"].as<string>());
    }

    // TODO Hostfile parsing here...
    if (vm.count("hosts")) {
        auto hosts = vm["hosts"].as<string>();
        uint64_t i = 0;
        auto found_hostname = false;
        auto hostname = Util::get_my_hostname();
        if (hostname.size() == 0) {
            cerr << "Unable to read the machine's hostname" << endl;
            assert(hostname.size() != 0);
        }
        // split comma separated host string
        boost::char_separator<char> sep(",");
        boost::tokenizer<boost::char_separator<char>> tok(hosts, sep);
        for (auto&& s : tok) {
            fuse_struct->hosts[i] = s;
            if (hostname == s) {
                fuse_struct->host_nr = i;
                found_hostname = true;
            }
            i++;
        }
        if (!found_hostname) {
            cerr << "Hostname was not found in given parameters. Exiting ..." << endl;
            assert(found_hostname);
        }
    }

    // convert fuse_argv into char* []
    char* fuse_argv_c[10] = {0};
    for (unsigned int i = 0; i < fuse_argv.size(); ++i) {
        char* tmp_c = new char[fuse_argv[i].size() + 1];
        std::strcpy(tmp_c, fuse_argv[i].c_str());
        fuse_argv_c[i] = tmp_c;
    }

    //set all paths
    ADAFS_DATA->inode_path(ADAFS_DATA->rootdir() + "/meta/inodes"s);
    ADAFS_DATA->dentry_path(ADAFS_DATA->rootdir() + "/meta/dentries"s);
    ADAFS_DATA->chunk_path(ADAFS_DATA->rootdir() + "/data/chunks"s);
    ADAFS_DATA->mgmt_path(ADAFS_DATA->rootdir() + "/mgmt"s);

    // Fuse stuff starts here in C style... ########################################################################
    struct fuse_args args = FUSE_ARGS_INIT(fuse_argc, fuse_argv_c);
    struct fuse_session* se;
    struct fuse_cmdline_opts opts;
    int err = -1;

    if (fuse_parse_cmdline(&args, &opts) != 0)
        return 1;
    if (opts.show_help) {
        cout << "usage: " << argv[0] << "[option] <mountpoint>\n\n" << endl;
        fuse_cmdline_help();
        fuse_lowlevel_help();
        err_cleanup1(opts, args);
        return 0;
    } else if (opts.show_version) {
        cout << "FUSE library version " << fuse_pkgversion() << "\n" << endl;
        fuse_lowlevel_version();
        err_cleanup1(opts, args);
        return 0;
    }

    // creating a low level session
<<<<<<< HEAD
    se = fuse_session_new(&args, &adafs_ops, sizeof(adafs_ops), nullptr);
=======
    se = fuse_session_new(&args, &adafs_ops, sizeof(adafs_ops), fuse_struct.get());
>>>>>>> b1a289de

    if (se == NULL) {
        err_cleanup1(opts, args);
        return 0;
    }
    cout << "# Fuse session created" << endl;
    // setup the signal handlers so that fuse exits the session properly
    if (fuse_set_signal_handlers(se) != 0) {
        err_cleanup2(*se);
        err_cleanup1(opts, args);
        return 0;
    }
    cout << "# Signal handlers set" << endl;
    // mount the file system at the mountpoint
    if (fuse_session_mount(se, opts.mountpoint) != 0) {
        err_cleanup3(*se);
        err_cleanup2(*se);
        err_cleanup1(opts, args);
        return 0;
    }
    cout << "# Fuse file system mounted at \"" << opts.mountpoint << "\"" << endl;
    fuse_daemonize(opts.foreground);
    cout << "# Fuse daemonized - About to dive into event loop" << endl;

    // Block until ctrl+c or fusermount -u
    if (opts.singlethread)
        err = fuse_session_loop(se);
    else
        err = fuse_session_loop_mt(se, opts.clone_fd);

    cout << "\n# Interrupt detected \n# Destroying file system..." << endl;

    // Cleanup
    fuse_session_unmount(se);
    cout << "# Fuse file system unmounted" << endl;
    err_cleanup3(*se);
    err_cleanup2(*se);
    err_cleanup1(opts, args);

    return err ? 1 : 0;
}<|MERGE_RESOLUTION|>--- conflicted
+++ resolved
@@ -63,10 +63,6 @@
  * @param userdata the user data passed to fuse_session_new()
  */
 void adafs_ll_init(void* pdata, struct fuse_conn_info* conn) {
-<<<<<<< HEAD
-
-=======
->>>>>>> b1a289de
     ADAFS_DATA->spdlogger()->info("adafs_ll_init() enter"s);
 
     // parse additional arguments to adafs
@@ -143,8 +139,6 @@
  * @param userdata the user data passed to fuse_session_new()
  */
 void adafs_ll_destroy(void* pdata) {
-<<<<<<< HEAD
-=======
     ADAFS_DATA->spdlogger()->info("Shutting down..."s);
     // Shutting down RPC environment XXX LATER
 //    margo_finalize(RPC_DATA->client_mid());
@@ -157,7 +151,6 @@
 //    ADAFS_DATA->spdlogger()->info("Client shut down"s);
 //    destroy_rpc_server();
 //    ADAFS_DATA->spdlogger()->info("Server shut down"s);
->>>>>>> b1a289de
     Util::write_inode_cnt();
 }
 
@@ -333,11 +326,7 @@
     }
 
     // creating a low level session
-<<<<<<< HEAD
-    se = fuse_session_new(&args, &adafs_ops, sizeof(adafs_ops), nullptr);
-=======
     se = fuse_session_new(&args, &adafs_ops, sizeof(adafs_ops), fuse_struct.get());
->>>>>>> b1a289de
 
     if (se == NULL) {
         err_cleanup1(opts, args);
