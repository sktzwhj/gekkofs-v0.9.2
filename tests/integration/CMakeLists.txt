--- conflicted
+++ resolved
@@ -48,15 +48,12 @@
     SOURCE shell/
 )
 
-<<<<<<< HEAD
 gkfs_add_python_test(
     NAME forwarding
     PYTHON_VERSION 3.6
     WORKING_DIRECTORY ${PROJECT_SOURCE_DIR}/tests/integration
     SOURCE forwarding/
 )
-
-=======
 
 gkfs_add_python_test(
     NAME test_data
@@ -65,8 +62,6 @@
     SOURCE data/
 )
 
-
->>>>>>> 12ac0bc9
 if(GKFS_INSTALL_TESTS)
     install(DIRECTORY harness
         DESTINATION ${CMAKE_INSTALL_DATAROOTDIR}/gkfs/tests/integration
@@ -109,18 +104,14 @@
             PATTERN ".pytest_cache" EXCLUDE
     )
 
-<<<<<<< HEAD
-=======
-
     install(DIRECTORY data
-    DESTINATION ${CMAKE_INSTALL_DATAROOTDIR}/gkfs/tests/integration
-    FILES_MATCHING
-        REGEX ".*\\.py"
-        PATTERN "__pycache__" EXCLUDE
-        PATTERN ".pytest_cache" EXCLUDE
+        DESTINATION ${CMAKE_INSTALL_DATAROOTDIR}/gkfs/tests/integration
+        FILES_MATCHING
+            REGEX ".*\\.py"
+            PATTERN "__pycache__" EXCLUDE
+            PATTERN ".pytest_cache" EXCLUDE
     )
 
->>>>>>> 12ac0bc9
     install(DIRECTORY shell
         DESTINATION ${CMAKE_INSTALL_DATAROOTDIR}/gkfs/tests/integration
         FILES_MATCHING
