#include <global/configure.hpp>
#include <preload/preload_util.hpp>
#include <preload/rpc/ld_rpc_data_ws.hpp>
#include <global/rpc/rpc_utils.hpp>
#include <global/rpc/distributor.hpp>
#include <global/chunk_calc_util.hpp>

using namespace std;

// TODO If we decide to keep this functionality with one segment, the function can be merged mostly.
// Code is mostly redundant

/**
 * Sends an RPC request to a specific node to pull all chunks that belong to him
 */
ssize_t rpc_send_write(const string& path, const void* buf, const bool append_flag, const off64_t in_offset,
                       const size_t write_size, const int64_t updated_metadentry_size) {
    // Calculate chunkid boundaries and numbers so that daemons know in which interval to look for chunks
    off64_t offset = in_offset;
    if (append_flag)
        offset = updated_metadentry_size - write_size;

    auto chnk_start = chnk_id_for_offset(offset, CHUNKSIZE);
    auto chnk_end = chnk_id_for_offset((offset + write_size) - 1, CHUNKSIZE);

    // Collect all chunk ids within count that have the same destination so that those are send in one rpc bulk transfer
    map<uint64_t, vector<uint64_t>> target_chnks{};
    // contains the target ids, used to access the target_chnks map. First idx is chunk with potential offset
    vector<uint64_t> targets{};
    // targets for the first and last chunk as they need special treatment
    uint64_t chnk_start_target = 0;
    uint64_t chnk_end_target = 0;
    for (uint64_t chnk_id = chnk_start; chnk_id <= chnk_end; chnk_id++) {
<<<<<<< HEAD
        auto target = CTX->distributor()->locate_data(path, chnk_id);
=======
        auto target = adafs_hash_path_chunk(path, chnk_id, CTX->fs_conf()->host_size);
>>>>>>> cfda3081
        if (target_chnks.count(target) == 0) {
            target_chnks.insert(make_pair(target, vector<uint64_t>{chnk_id}));
            targets.push_back(target);
        } else
            target_chnks[target].push_back(chnk_id);
        // set first and last chnk targets
        if (chnk_id == chnk_start)
            chnk_start_target = target;
        if (chnk_id == chnk_end)
            chnk_end_target = target;
    }
    // some helper variables for async RPC
    auto target_n = targets.size();
    vector<hg_handle_t> rpc_handles(target_n);
    vector<margo_request> rpc_waiters(target_n);
    vector<rpc_write_data_in_t> rpc_in(target_n);
    // register local target buffer for bulk access for IPC and RPC margo instance
    auto bulk_buf = const_cast<void*>(buf);
    hg_bulk_t ipc_bulk_handle = nullptr;
    hg_bulk_t rpc_bulk_handle = nullptr;
    auto size = make_shared<size_t>(write_size);
    auto ret = margo_bulk_create(ld_margo_rpc_id, 1, &bulk_buf, size.get(), HG_BULK_READ_ONLY, &rpc_bulk_handle);
    if (ret != HG_SUCCESS) {
        CTX->log()->error("{}() Failed to create rpc bulk handle", __func__);
        errno = EBUSY;
        return -1;
    }
    ret = margo_bulk_create(ld_margo_ipc_id, 1, &bulk_buf, size.get(), HG_BULK_READ_ONLY, &ipc_bulk_handle);
    if (ret != HG_SUCCESS) {
        CTX->log()->error("{}() Failed to create rpc bulk handle", __func__);
        errno = EBUSY;
        return -1;
    }
    // Issue non-blocking RPC requests and wait for the result later
    for (uint64_t i = 0; i < target_n; i++) {
        auto target = targets[i];
        auto total_chunk_size = target_chnks[target].size() * CHUNKSIZE; // total chunk_size for target
        if (target == chnk_start_target) // receiver of first chunk must subtract the offset from first chunk
            total_chunk_size -= chnk_lpad(offset, CHUNKSIZE);
        if (target == chnk_end_target) // receiver of last chunk must subtract
            total_chunk_size -= chnk_rpad(offset + write_size, CHUNKSIZE);
        // Fill RPC input
        rpc_in[i].path = path.c_str();
        rpc_in[i].offset = chnk_lpad(offset, CHUNKSIZE);// first offset in targets is the chunk with a potential offset
        rpc_in[i].chunk_n = target_chnks[target].size(); // number of chunks handled by that destination
        rpc_in[i].chunk_start = chnk_start; // chunk start id of this write
        rpc_in[i].chunk_end = chnk_end; // chunk end id of this write
        rpc_in[i].total_chunk_size = total_chunk_size; // total size to write
        rpc_in[i].bulk_handle = (target == CTX->fs_conf()->host_id) ? ipc_bulk_handle : rpc_bulk_handle;
        margo_create_wrap(ipc_write_data_id, rpc_write_data_id, target, rpc_handles[i], false);
        // Send RPC
        ret = margo_iforward(rpc_handles[i], &rpc_in[i], &rpc_waiters[i]);
        if (ret != HG_SUCCESS) {
            CTX->log()->error("{}() Unable to send non-blocking rpc for path {} and recipient {}", __func__, path,
                             target);
            errno = EBUSY;
            for (uint64_t j = 0; j < i + 1; j++) {
                margo_destroy(rpc_handles[j]);
            }
            // free bulk handles for buffer
            margo_bulk_free(rpc_bulk_handle);
            margo_bulk_free(ipc_bulk_handle);
            return -1;
        }
    }

    // Wait for RPC responses and then get response and add it to out_size which is the written size
    // All potential outputs are served to free resources regardless of errors, although an errorcode is set.
    ssize_t out_size = 0;
    ssize_t err = 0;
    for (unsigned int i = 0; i < target_n; i++) {
        // XXX We might need a timeout here to not wait forever for an output that never comes?
        ret = margo_wait(rpc_waiters[i]);
        if (ret != HG_SUCCESS) {
            CTX->log()->error("{}() Unable to wait for margo_request handle for path {} recipient {}", __func__, path,
                             targets[i]);
            errno = EBUSY;
            err = -1;
        }
        // decode response
        rpc_data_out_t out{};
        ret = margo_get_output(rpc_handles[i], &out);
        if (ret != HG_SUCCESS) {
            CTX->log()->error("{}() Failed to get rpc output for path {} recipient {}", __func__, path, targets[i]);
            err = -1;
        }
        CTX->log()->debug("{}() Got response {}", __func__, out.res);
        if (out.res != 0)
            errno = out.res;
        out_size += static_cast<size_t>(out.io_size);
        margo_free_output(rpc_handles[i], &out);
        margo_destroy(rpc_handles[i]);
    }
    // free bulk handles for buffer
    margo_bulk_free(rpc_bulk_handle);
    margo_bulk_free(ipc_bulk_handle);
    return (err < 0) ? err : out_size;
}

/**
 * Sends an RPC request to a specific node to push all chunks that belong to him
 */
ssize_t rpc_send_read(const string& path, void* buf, const off64_t offset, const size_t read_size) {
    // Calculate chunkid boundaries and numbers so that daemons know in which interval to look for chunks
    auto chnk_start = chnk_id_for_offset(offset, CHUNKSIZE); // first chunk number
    auto chnk_end = chnk_id_for_offset((offset + read_size - 1), CHUNKSIZE);

    // Collect all chunk ids within count that have the same destination so that those are send in one rpc bulk transfer
    map<uint64_t, vector<uint64_t>> target_chnks{};
    // contains the recipient ids, used to access the target_chnks map. First idx is chunk with potential offset
    vector<uint64_t> targets{};
    // targets for the first and last chunk as they need special treatment
    uint64_t chnk_start_target = 0;
    uint64_t chnk_end_target = 0;
    for (uint64_t chnk_id = chnk_start; chnk_id <= chnk_end; chnk_id++) {
<<<<<<< HEAD
        auto target = CTX->distributor()->locate_data(path, chnk_id);
=======
        auto target = adafs_hash_path_chunk(path, chnk_id, CTX->fs_conf()->host_size);
>>>>>>> cfda3081
        if (target_chnks.count(target) == 0) {
            target_chnks.insert(make_pair(target, vector<uint64_t>{chnk_id}));
            targets.push_back(target);
        } else
            target_chnks[target].push_back(chnk_id);
        // set first and last chnk targets
        if (chnk_id == chnk_start)
            chnk_start_target = target;
        if (chnk_id == chnk_end)
            chnk_end_target = target;
    }
    // some helper variables for async RPC
    auto target_n = targets.size();
    vector<hg_handle_t> rpc_handles(target_n);
    vector<margo_request> rpc_waiters(target_n);
    vector<rpc_read_data_in_t> rpc_in(target_n);
    // register local target buffer for bulk access for IPC and RPC margo instance
    auto bulk_buf = buf;
    hg_bulk_t ipc_bulk_handle = nullptr;
    hg_bulk_t rpc_bulk_handle = nullptr;
    auto size = make_shared<size_t>(read_size);
    auto ret = margo_bulk_create(ld_margo_rpc_id, 1, &bulk_buf, size.get(), HG_BULK_WRITE_ONLY, &rpc_bulk_handle);
    if (ret != HG_SUCCESS) {
        CTX->log()->error("{}() Failed to create rpc bulk handle", __func__);
        errno = EBUSY;
        return -1;
    }
    ret = margo_bulk_create(ld_margo_ipc_id, 1, &bulk_buf, size.get(), HG_BULK_WRITE_ONLY, &ipc_bulk_handle);
    if (ret != HG_SUCCESS) {
        CTX->log()->error("{}() Failed to create rpc bulk handle", __func__);
        errno = EBUSY;
        return -1;
    }
    // Issue non-blocking RPC requests and wait for the result later
    for (unsigned int i = 0; i < target_n; i++) {
        auto target = targets[i];
        auto total_chunk_size = target_chnks[target].size() * CHUNKSIZE;
        if (target == chnk_start_target) // receiver of first chunk must subtract the offset from first chunk
            total_chunk_size -= chnk_lpad(offset, CHUNKSIZE);
        if (target == chnk_end_target) // receiver of last chunk must subtract
            total_chunk_size -= chnk_rpad(offset + read_size, CHUNKSIZE);

        // Fill RPC input
        rpc_in[i].path = path.c_str();
        rpc_in[i].offset = chnk_lpad(offset, CHUNKSIZE);// first offset in targets is the chunk with a potential offset
        rpc_in[i].chunk_n = target_chnks[target].size(); // number of chunks handled by that destination
        rpc_in[i].chunk_start = chnk_start; // chunk start id of this write
        rpc_in[i].chunk_end = chnk_end; // chunk end id of this write
        rpc_in[i].total_chunk_size = total_chunk_size; // total size to write
        rpc_in[i].bulk_handle = (target == CTX->fs_conf()->host_id) ? ipc_bulk_handle : rpc_bulk_handle;
        margo_create_wrap(ipc_read_data_id, rpc_read_data_id, target, rpc_handles[i], false);
        // Send RPC
        ret = margo_iforward(rpc_handles[i], &rpc_in[i], &rpc_waiters[i]);
        if (ret != HG_SUCCESS) {
            CTX->log()->error("{}() Unable to send non-blocking rpc for path {} and recipient {}", __func__, path,
                             target);
            errno = EBUSY;
            for (uint64_t j = 0; j < i + 1; j++) {
                margo_destroy(rpc_handles[j]);
            }
            // free bulk handles for buffer
            margo_bulk_free(rpc_bulk_handle);
            margo_bulk_free(ipc_bulk_handle);
            return -1;
        }
    }

    // Wait for RPC responses and then get response and add it to out_size which is the read size
    // All potential outputs are served to free resources regardless of errors, although an errorcode is set.
    ssize_t out_size = 0;
    ssize_t err = 0;
    for (unsigned int i = 0; i < target_n; i++) {
        // XXX We might need a timeout here to not wait forever for an output that never comes?
        ret = margo_wait(rpc_waiters[i]);
        if (ret != HG_SUCCESS) {
            CTX->log()->error("{}() Unable to wait for margo_request handle for path {} recipient {}", __func__, path,
                             targets[i]);
            errno = EBUSY;
            err = -1;
        }
        // decode response
        rpc_data_out_t out{};
        ret = margo_get_output(rpc_handles[i], &out);
        if (ret != HG_SUCCESS) {
            CTX->log()->error("{}() Failed to get rpc output for path {} recipient {}", __func__, path, targets[i]);
            err = -1;
        }
        CTX->log()->debug("{}() Got response {}", __func__, out.res);
        if (out.res != 0)
            errno = out.res;
        out_size += static_cast<size_t>(out.io_size);
        margo_free_output(rpc_handles[i], &out);
        margo_destroy(rpc_handles[i]);
    }
    // free bulk handles for buffer
    margo_bulk_free(rpc_bulk_handle);
    margo_bulk_free(ipc_bulk_handle);
    return (err < 0) ? err : out_size;
}<|MERGE_RESOLUTION|>--- conflicted
+++ resolved
@@ -31,11 +31,7 @@
     uint64_t chnk_start_target = 0;
     uint64_t chnk_end_target = 0;
     for (uint64_t chnk_id = chnk_start; chnk_id <= chnk_end; chnk_id++) {
-<<<<<<< HEAD
         auto target = CTX->distributor()->locate_data(path, chnk_id);
-=======
-        auto target = adafs_hash_path_chunk(path, chnk_id, CTX->fs_conf()->host_size);
->>>>>>> cfda3081
         if (target_chnks.count(target) == 0) {
             target_chnks.insert(make_pair(target, vector<uint64_t>{chnk_id}));
             targets.push_back(target);
@@ -151,11 +147,7 @@
     uint64_t chnk_start_target = 0;
     uint64_t chnk_end_target = 0;
     for (uint64_t chnk_id = chnk_start; chnk_id <= chnk_end; chnk_id++) {
-<<<<<<< HEAD
         auto target = CTX->distributor()->locate_data(path, chnk_id);
-=======
-        auto target = adafs_hash_path_chunk(path, chnk_id, CTX->fs_conf()->host_size);
->>>>>>> cfda3081
         if (target_chnks.count(target) == 0) {
             target_chnks.insert(make_pair(target, vector<uint64_t>{chnk_id}));
             targets.push_back(target);
