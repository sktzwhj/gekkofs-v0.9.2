/**
 * All intercepted functions are mapped to a different function pointer prefixing <libc_>
 */
#include <preload/passthrough.hpp>

#include <iostream>
#include <pthread.h>
#include <dlfcn.h>

static pthread_once_t init_lib_thread = PTHREAD_ONCE_INIT;

// function pointer for preloading
void* libc;

void* libc_open;
void* libc_fopen; // XXX Does not work with streaming pointers. If used will block forever
void* libc_fopen64; // XXX Does not work with streaming pointers. If used will block forever

void* libc_mkdir;
void* libc_mkdirat;
void* libc_unlink;
void* libc_rmdir;

void* libc_close;

void* libc_access;
void* libc_faccessat;

void* libc_stat;
void* libc_fstat;
void* libc_lstat;
void* libc___xstat;
void* libc___xstat64;
void* libc___fxstat;
void* libc___fxstat64;
void* libc___lxstat;
void* libc___lxstat64;

void* libc_statfs;
void* libc_fstatfs;

void* libc_puts;

void* libc_write;
void* libc_pwrite;
void* libc_pwrite64;
void* libc_read;
void* libc_pread;
void* libc_pread64;

void* libc_lseek;
void* libc_lseek64;

void* libc_fsync;
void* libc_fdatasync;

void* libc_truncate;
void* libc_ftruncate;

void* libc_dup;
void* libc_dup2;
void* libc_dup3;

void* libc_opendir;
void* libc_readdir;
void* libc_closedir;

void* libc_chdir;


void init_passthrough_() {
    libc = dlopen("libc.so.6", RTLD_LAZY);
    if(libc == nullptr){
        std::cerr << "ERROR: failed opening glibc shared object: " << dlerror() << std::endl;
        exit(EXIT_FAILURE);
    }

    libc_open = dlsym(libc, "open");
//    libc_fopen = dlsym(libc, "fopen");
//    libc_fopen64 = dlsym(libc, "fopen64");
    libc_mkdir = dlsym(libc, "mkdir");
    libc_mkdirat = dlsym(libc, "mkdirat");

    libc_unlink = dlsym(libc, "unlink");
    libc_rmdir = dlsym(libc, "rmdir");

    libc_close = dlsym(libc, "close");

    libc_access = dlsym(libc, "access");
    libc_faccessat = dlsym(libc, "faccessat");

    libc_stat = dlsym(libc, "stat");
    libc_fstat = dlsym(libc, "fstat");
    libc_lstat = dlsym(libc, "lstat");
    libc___xstat = dlsym(libc, "__xstat");
    libc___xstat64 = dlsym(libc, "__xstat64");
    libc___fxstat = dlsym(libc, "__fxstat");
    libc___fxstat64 = dlsym(libc, "__fxstat64");
    libc___lxstat = dlsym(libc, "__lxstat");
    libc___lxstat64 = dlsym(libc, "__lxstat64");

    libc_statfs = dlsym(libc, "statfs");
    libc_fstatfs = dlsym(libc, "fstatfs");

    libc_puts = dlsym(libc, "puts");

    libc_write = dlsym(libc, "write");
    libc_pwrite = dlsym(libc, "pwrite");
    libc_pwrite64 = dlsym(libc, "pwrite64");
    libc_read = dlsym(libc, "read");
    libc_pread = dlsym(libc, "pread");
    libc_pread64 = dlsym(libc, "pread64");

    libc_lseek = dlsym(libc, "lseek");
    libc_lseek64 = dlsym(libc, "lseek64");
    libc_fsync = dlsym(libc, "fsync");
    libc_fdatasync = dlsym(libc, "fdatasync");

    libc_truncate = dlsym(libc, "truncate");
    libc_ftruncate = dlsym(libc, "ftruncate");

    libc_dup = dlsym(libc, "dup");
    libc_dup2 = dlsym(libc, "dup2");
    libc_dup3 = dlsym(libc, "dup3");

    libc_opendir = dlsym(libc, "opendir");
    libc_readdir = dlsym(libc, "readdir");
    libc_closedir = dlsym(libc, "closedir");
<<<<<<< HEAD

    libc_chdir = dlsym(libc, "chdir");

    fs_config = std::make_shared<struct FsConfig>();

    //set the spdlogger and initialize it with spdlog
    auto ld_logger = spdlog::basic_logger_mt("basic_logger", LOG_PRELOAD_PATH);
    // set logger format
    spdlog::set_pattern("[%C-%m-%d %H:%M:%S.%f] %P [%L] %v");
    // flush log when info, warning, error messages are encountered
    ld_logger->flush_on(spdlog::level::info);
#if defined(LOG_PRELOAD_TRACE)
    spdlog::set_level(spdlog::level::trace);
    ld_logger->flush_on(spdlog::level::trace);
#elif defined(LOG_PRELOAD_DEBUG)
    spdlog::set_level(spdlog::level::debug);
#elif defined(LOG_PRELOAD_INFO)
    spdlog::set_level(spdlog::level::info);
#else
    spdlog::set_level(spdlog::level::off);
#endif

    CTX->log(ld_logger);

    CTX->log()->debug("{}() Passthrough initialized.", __func__);
=======
>>>>>>> cfda3081
}

void init_passthrough_if_needed() {
    pthread_once(&init_lib_thread, init_passthrough_);
}<|MERGE_RESOLUTION|>--- conflicted
+++ resolved
@@ -126,34 +126,9 @@
     libc_opendir = dlsym(libc, "opendir");
     libc_readdir = dlsym(libc, "readdir");
     libc_closedir = dlsym(libc, "closedir");
-<<<<<<< HEAD
 
     libc_chdir = dlsym(libc, "chdir");
 
-    fs_config = std::make_shared<struct FsConfig>();
-
-    //set the spdlogger and initialize it with spdlog
-    auto ld_logger = spdlog::basic_logger_mt("basic_logger", LOG_PRELOAD_PATH);
-    // set logger format
-    spdlog::set_pattern("[%C-%m-%d %H:%M:%S.%f] %P [%L] %v");
-    // flush log when info, warning, error messages are encountered
-    ld_logger->flush_on(spdlog::level::info);
-#if defined(LOG_PRELOAD_TRACE)
-    spdlog::set_level(spdlog::level::trace);
-    ld_logger->flush_on(spdlog::level::trace);
-#elif defined(LOG_PRELOAD_DEBUG)
-    spdlog::set_level(spdlog::level::debug);
-#elif defined(LOG_PRELOAD_INFO)
-    spdlog::set_level(spdlog::level::info);
-#else
-    spdlog::set_level(spdlog::level::off);
-#endif
-
-    CTX->log(ld_logger);
-
-    CTX->log()->debug("{}() Passthrough initialized.", __func__);
-=======
->>>>>>> cfda3081
 }
 
 void init_passthrough_if_needed() {
