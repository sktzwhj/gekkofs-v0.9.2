#include <preload/preload_context.hpp>

#include <preload/open_file_map.hpp>
#include <extern/spdlog/spdlog.h>
#include <global/path_util.hpp>
#include <cassert>


PreloadContext::PreloadContext():
    ofm_(std::make_shared<OpenFileMap>()),
    fs_conf_(std::make_shared<FsConfig>())
{}

void PreloadContext::log(std::shared_ptr<spdlog::logger> logger) {
    log_ = logger;
}

std::shared_ptr<spdlog::logger> PreloadContext::log() const {
    return log_;
}

void PreloadContext::mountdir(const std::string& path) {
    assert(is_absolute_path(path));
    mountdir_ = path;
}

std::string PreloadContext::mountdir() const {
    return mountdir_;
}

bool PreloadContext::relativize_path(std::string& path) const {
    // Relativize path should be called only after the library constructor has been executed
    assert(initialized_);
    // If we run the constructor we also already setup the mountdir
    assert(!mountdir_.empty());

    if(!is_absolute_path(path)) {
        /* We don't support path resolution at the moment
         * thus we don't know how to handle relative path
         */
        return false;
    }

    path = path_to_relative(mountdir_, path);
    return !path.empty();
}

const std::shared_ptr<OpenFileMap>& PreloadContext::file_map() const {
    return ofm_;
}

<<<<<<< HEAD
void PreloadContext::distributor(std::shared_ptr<Distributor> d) {
    distributor_ = d;
}

std::shared_ptr<Distributor> PreloadContext::distributor() const {
    return distributor_;
=======
const std::shared_ptr<FsConfig>& PreloadContext::fs_conf() const {
    return fs_conf_;
}

void PreloadContext::initialized(const bool& flag) {
    initialized_ = flag;
}

bool PreloadContext::initialized() const {
    return initialized_;
>>>>>>> cfda3081
}<|MERGE_RESOLUTION|>--- conflicted
+++ resolved
@@ -49,14 +49,14 @@
     return ofm_;
 }
 
-<<<<<<< HEAD
 void PreloadContext::distributor(std::shared_ptr<Distributor> d) {
     distributor_ = d;
 }
 
 std::shared_ptr<Distributor> PreloadContext::distributor() const {
     return distributor_;
-=======
+}
+
 const std::shared_ptr<FsConfig>& PreloadContext::fs_conf() const {
     return fs_conf_;
 }
@@ -67,5 +67,4 @@
 
 bool PreloadContext::initialized() const {
     return initialized_;
->>>>>>> cfda3081
 }