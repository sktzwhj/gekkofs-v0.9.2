#ifndef IFS_PRELOAD_CTX_HPP
#define IFS_PRELOAD_CTX_HPP

#include <extern/spdlog/spdlog.h>
#include <memory>
#include <string>

/* Forward declarations */
class OpenFileMap;
class Distributor;


struct FsConfig {
    // configurable metadata
    bool atime_state;
    bool mtime_state;
    bool ctime_state;
    bool uid_state;
    bool gid_state;
    bool inode_no_state;
    bool link_cnt_state;
    bool blocks_state;

    uid_t uid;
    gid_t gid;

    std::string rootdir;

    // rpc infos
    std::map<uint64_t, std::string> hosts;
    std::map<std::string, std::string> sys_hostfile;
    uint64_t host_id; // my host number
    size_t host_size;
    std::string rpc_port;
};


class PreloadContext {
    private:
    PreloadContext();

    std::shared_ptr<spdlog::logger> log_;
    std::shared_ptr<OpenFileMap> ofm_;
<<<<<<< HEAD
    std::shared_ptr<Distributor> distributor_;
=======
    std::shared_ptr<FsConfig> fs_conf_;

>>>>>>> cfda3081
    std::string mountdir_;
    bool initialized_;

    public:
    static PreloadContext* getInstance() {
        static PreloadContext instance;
        return &instance;
    }

    PreloadContext(PreloadContext const&) = delete;
    void operator=(PreloadContext const&) = delete;

    void log(std::shared_ptr<spdlog::logger> logger);
    std::shared_ptr<spdlog::logger> log() const;

    void mountdir(const std::string& path);
    std::string mountdir() const;

    bool relativize_path(std::string& path) const;

    const std::shared_ptr<OpenFileMap>& file_map() const;
<<<<<<< HEAD

    void distributor(std::shared_ptr<Distributor> distributor);
    std::shared_ptr<Distributor> distributor() const;
=======
    const std::shared_ptr<FsConfig>& fs_conf() const;

    void initialized(const bool& flag);
    bool initialized() const;
>>>>>>> cfda3081
};


#endif //IFS_PRELOAD_CTX_HPP
<|MERGE_RESOLUTION|>--- conflicted
+++ resolved
@@ -41,12 +41,9 @@
 
     std::shared_ptr<spdlog::logger> log_;
     std::shared_ptr<OpenFileMap> ofm_;
-<<<<<<< HEAD
     std::shared_ptr<Distributor> distributor_;
-=======
     std::shared_ptr<FsConfig> fs_conf_;
 
->>>>>>> cfda3081
     std::string mountdir_;
     bool initialized_;
 
@@ -68,16 +65,13 @@
     bool relativize_path(std::string& path) const;
 
     const std::shared_ptr<OpenFileMap>& file_map() const;
-<<<<<<< HEAD
 
     void distributor(std::shared_ptr<Distributor> distributor);
     std::shared_ptr<Distributor> distributor() const;
-=======
     const std::shared_ptr<FsConfig>& fs_conf() const;
 
     void initialized(const bool& flag);
     bool initialized() const;
->>>>>>> cfda3081
 };
 
 
